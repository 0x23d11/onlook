import { contextBridge } from 'electron';
import { processDom } from './dom';
<<<<<<< HEAD
import { getElementAtLoc, getElementWithSelector } from './elements';
import {
    getActionElementBySelector,
    getActionElementLocation,
    isDynamicElement,
} from './elements/dom/helpers';
=======
import { getDomElementByDomId, getElementAtLoc, updateElementInstance } from './elements';
import { getActionElementByDomId, getActionLocation } from './elements/dom/helpers';
>>>>>>> a866eb40
import { getInsertLocation } from './elements/dom/insert';
import { getRemoveActionFromDomId } from './elements/dom/remove';
import { getElementIndex } from './elements/move';
import { drag, endDrag, startDrag } from './elements/move/drag';
import { getComputedStyleByDomId } from './elements/style';
import { editText, startEditingText, stopEditingText } from './elements/text';
import { setWebviewId } from './state';
import { getTheme, toggleTheme } from './theme';

export function setApi() {
    contextBridge.exposeInMainWorld('api', {
<<<<<<< HEAD
        getElementAtLoc: getElementAtLoc,
        getElementWithSelector: getElementWithSelector,
        processDom: processDom,
        isElementInserted: isElementInserted,
        getComputedStyleBySelector: getComputedStyleBySelector,
        getActionElementLocation: getActionElementLocation,
        getActionElementBySelector: getActionElementBySelector,
        isDynamicElement: isDynamicElement,
=======
        // Misc
        processDom,
        getComputedStyleByDomId,
        updateElementInstance,
        setWebviewId,
>>>>>>> a866eb40

        // Elements
        getElementAtLoc,
        getDomElementByDomId,

        // Actions
        getActionLocation,
        getActionElementByDomId,
        getInsertLocation,
        getRemoveActionFromDomId,

        // Theme
        getTheme,
        toggleTheme,

        // Drag
        startDrag,
        drag,
        endDrag,
        getElementIndex,

        // Edit text
        startEditingText,
        editText,
        stopEditingText,
    });
}<|MERGE_RESOLUTION|>--- conflicted
+++ resolved
@@ -1,16 +1,11 @@
 import { contextBridge } from 'electron';
 import { processDom } from './dom';
-<<<<<<< HEAD
-import { getElementAtLoc, getElementWithSelector } from './elements';
+import { getDomElementByDomId, getElementAtLoc, updateElementInstance } from './elements';
 import {
-    getActionElementBySelector,
-    getActionElementLocation,
+    getActionElementByDomId,
+    getActionLocation,
     isDynamicElement,
 } from './elements/dom/helpers';
-=======
-import { getDomElementByDomId, getElementAtLoc, updateElementInstance } from './elements';
-import { getActionElementByDomId, getActionLocation } from './elements/dom/helpers';
->>>>>>> a866eb40
 import { getInsertLocation } from './elements/dom/insert';
 import { getRemoveActionFromDomId } from './elements/dom/remove';
 import { getElementIndex } from './elements/move';
@@ -22,26 +17,16 @@
 
 export function setApi() {
     contextBridge.exposeInMainWorld('api', {
-<<<<<<< HEAD
-        getElementAtLoc: getElementAtLoc,
-        getElementWithSelector: getElementWithSelector,
-        processDom: processDom,
-        isElementInserted: isElementInserted,
-        getComputedStyleBySelector: getComputedStyleBySelector,
-        getActionElementLocation: getActionElementLocation,
-        getActionElementBySelector: getActionElementBySelector,
-        isDynamicElement: isDynamicElement,
-=======
         // Misc
         processDom,
         getComputedStyleByDomId,
         updateElementInstance,
         setWebviewId,
->>>>>>> a866eb40
 
         // Elements
         getElementAtLoc,
         getDomElementByDomId,
+        isDynamicElement,
 
         // Actions
         getActionLocation,
