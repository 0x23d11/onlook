--- conflicted
+++ resolved
@@ -1,113 +1,7 @@
 import type { NodePath } from '@babel/traverse';
-<<<<<<< HEAD
-import * as t from '@babel/types';
-import { addKeyToElement } from './helpers';
-import { assertNever } from '/common/helpers';
-import { InsertPos } from '@onlook/models/editor';
-import type { CodeAction } from '@onlook/models/actions';
-
-export function removeElementFromNode(path: NodePath<t.JSXElement>, element: CodeAction): void {
-    const children = path.node.children;
-
-    children.forEach((child, index) => {
-        if (t.isJSXElement(child)) {
-            addKeyToElement(child);
-        }
-    });
-
-    switch (element.location.position) {
-        case InsertPos.INDEX: {
-            let currentStaticCount = -1;
-            let targetChildIndex = -1;
-
-            // Find occurrence count in children
-            for (let i = 0; i < children.length; i++) {
-                const child = children[i];
-                if (t.isJSXElement(child)) {
-                    const keyAttribute = child.openingElement.attributes.find(
-                        (attr) => t.isJSXAttribute(attr) && attr.name.name === 'key',
-                    );
-
-                    if (keyAttribute && t.isJSXAttribute(keyAttribute)) {
-                        const keyValue = (keyAttribute.value as any)?.value;
-                        if (
-                            keyValue &&
-                            typeof keyValue === 'string' &&
-                            keyValue.startsWith('onlook-')
-                        ) {
-                            currentStaticCount++;
-
-                            if (currentStaticCount === element.location.staticIndex) {
-                                targetChildIndex = i;
-                                break;
-                            }
-                        }
-                    }
-                }
-            }
-
-            if (targetChildIndex !== -1) {
-                children.splice(targetChildIndex, 1);
-            } else {
-                console.error(
-                    'Could not find static element at index:',
-                    element.location.staticIndex,
-                );
-            }
-            break;
-        }
-        case InsertPos.APPEND: {
-            // Find last element with onlook- key
-            for (let i = children.length - 1; i >= 0; i--) {
-                const child = children[i];
-                if (t.isJSXElement(child)) {
-                    const keyAttr = child.openingElement.attributes.find(
-                        (attr) => t.isJSXAttribute(attr) && attr.name.name === 'key',
-                    );
-                    const keyValue = (keyAttr as any)?.value?.value;
-                    if (
-                        keyValue &&
-                        typeof keyValue === 'string' &&
-                        keyValue.startsWith('onlook-')
-                    ) {
-                        children.splice(i, 1);
-                        break;
-                    }
-                }
-            }
-            break;
-        }
-        case InsertPos.PREPEND: {
-            // Find first element with onlook- key
-            for (let i = 0; i < children.length; i++) {
-                const child = children[i];
-                if (t.isJSXElement(child)) {
-                    const keyAttr = child.openingElement.attributes.find(
-                        (attr) => t.isJSXAttribute(attr) && attr.name.name === 'key',
-                    );
-                    const keyValue = (keyAttr as any)?.value?.value;
-                    if (
-                        keyValue &&
-                        typeof keyValue === 'string' &&
-                        keyValue.startsWith('onlook-')
-                    ) {
-                        children.splice(i, 1);
-                        break;
-                    }
-                }
-            }
-            break;
-        }
-        default: {
-            console.error(`Unhandled position: ${element.location.position}`);
-            assertNever(element.location.position);
-        }
-    }
-
-=======
 import type * as t from '@babel/types';
-import type { CodeRemove } from '@onlook/models/actions';
 import { addKeyToElement, jsxFilter } from './helpers';
+import { CodeRemove } from '@onlook/models';
 
 export function removeElementFromNode(path: NodePath<t.JSXElement>, element: CodeRemove): void {
     const parentPath = path.parentPath;
@@ -124,7 +18,6 @@
         addKeyToElement(sibling);
     });
 
->>>>>>> a866eb40
     path.stop();
 }
 
